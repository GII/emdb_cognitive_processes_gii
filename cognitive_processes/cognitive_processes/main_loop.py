--- conflicted
+++ resolved
@@ -51,33 +51,9 @@
         :param name: The name of the MainLoop node.
         :type name: str
         """
-<<<<<<< HEAD
         super().__init__(name, **params)
         
         # --- Reward and policy selection ---
-=======
-        super().__init__(name)
-        self.iteration = 0
-        self.iterations = 0
-        self.trials = 0
-        self.trial = 0
-        self.period = 1
-        self.current_policy = None
-        self.paused = False
-        self.stop = False
-        self.kill_on_finish = False
-        self.LTM_id = ""  # id of LTM currently being run by cognitive loop
-        self.LTM_cache = (
-            {}
-        )  # Nested dics, like {'CNode': {'CNode1': {'activation': 0.0}}, 'Drive': {...}, 'Goal': {...}, 'RobotPurpose': {...}, 'Policy': {...}, 'Perception': {...},'PNode': {...}, 'UtilityModel': {...}, 'WorldModel': {...}}
-        self.stm = Episode()
-        self.default_class = {}
-        self.perception_suscribers = {}
-        self.perception_cache = {}
-        self.activation_inputs = {}
-        self.perception_time = 0
-        self.activation_time = 0
->>>>>>> 4ead2ddd
         self.reward_threshold = 0.9
         self.policies_to_test = []
         self.current_policy = None
@@ -349,270 +325,9 @@
         if act_file is not None:
             act_file.receive_activation_callback(msg)
     
-<<<<<<< HEAD
     # =========================
     # LTM & STM UPDATES
     # =========================
-=======
-    def add_neighbor(self, node_name, neighbor_name):
-        """
-        This method adds a neighbor to a node in the LTM.
-
-        :param node_name: Name of the node to which the neighbor will be added.
-        :type node_name: str
-        :param neighbor_name: Name of the neighbor to be added.
-        :type neighbor_name: str
-        :return: True if the neighbor was added successfully, False otherwise.
-        :rtype: bool
-        """
-        service_name=f"{self.LTM_id}/update_neighbor"
-        if service_name not in self.node_clients:
-            self.node_clients[service_name] = ServiceClient(UpdateNeighbor, service_name)
-        response=self.node_clients[service_name].send_request(node_name=node_name, neighbor_name=neighbor_name, operation=True)
-        return response.success
-
-    def execute_policy(self, perception, policy):
-        """
-        Execute a policy.
-        This method sends a request to the policy to be executed.
-
-        :param perception: The perception to be used in the policy execution.
-        :type perception: dict
-        :param policy: The policy to execute.
-        :type policy: str
-        :return: The response from executing the policy.
-        :rtype: The executed policy.
-        """
-        
-
-        service_name = "policy/" + str(policy) + "/execute"
-        if service_name not in self.node_clients:
-            self.node_clients[service_name] = ServiceClient(Execute, service_name)
-        perc_msg=perception_dict_to_msg(perception)
-        policy_response = self.node_clients[service_name].send_request(perception=perc_msg)
-        action= policy_response.action
-        self.get_logger().info("Executed policy " + str(policy_response.policy) + "...")
-        return policy_response.policy, action 
-    
-    def get_goals(self, ltm_cache):
-        """
-        This method retrieves all active goals from the LTM cache.
-
-        :param ltm_cache: LTM cache containing the nodes and their data.
-        :type ltm_cache: dict
-        :return: List of active goals.
-        :rtype: list
-        """
-        goals = self.get_all_active_nodes("Goal", ltm_cache)
-        return goals
-    
-    def get_goals_reward(self, old_sensing, sensing, ltm_cache):
-        """
-        This method retrieves the rewards for each active goal based on the old and current sensing.
-
-        :param old_sensing: Old sensing data.
-        :type old_sensing: dict
-        :param sensing: Current sensing data.
-        :type sensing: dict
-        :param ltm_cache: LTM cache containing the nodes and their data.
-        :type ltm_cache: dict
-        :return: Dictionary with goal names as keys and their corresponding rewards as values.
-        :rtype: dict
-        """
-        self.get_logger().info("Reading rewards...")
-        rewards = {}
-        old_perception = perception_dict_to_msg(old_sensing)
-        perception = perception_dict_to_msg(sensing)
-
-        for goal in self.active_goals:
-            updated_reward=False
-            while not updated_reward:
-                service_name = "goal/" + str(goal) + "/get_reward"
-                if service_name not in self.node_clients:
-                    self.node_clients[service_name] = ServiceClient(GetReward, service_name)
-                reward = self.node_clients[service_name].send_request(
-                    old_perception=old_perception, perception=perception
-                )
-                rewards[goal] = reward.reward
-                updated_reward=reward.updated
-
-        #Add rewards obtained from unlinked drives
-        if self.unlinked_drives:
-            active_drives = [
-                drive for drive in self.unlinked_drives
-                if ltm_cache.get("Drive", {}).get(drive, {}).get("activation", 0) > self.activation_threshold
-            ]
-            for drive in active_drives:
-                updated_reward=False
-                while not updated_reward:
-                    service_name = "drive/" + str(drive) + "/get_reward"
-                    if service_name not in self.node_clients:
-                        self.node_clients[service_name] = ServiceClient(GetReward, service_name)
-                    reward = self.node_clients[service_name].send_request()
-                    rewards[drive] = reward.reward
-                    updated_reward=reward.updated
-        self.get_logger().info(f"Reward_list: {rewards}")
-        return rewards
-
-    def get_unlinked_drives(self):
-        """
-        This method retrieves the drives that are not linked to any goal in the LTM cache.
-
-        :return: List of unlinked drives. If there are no unlinked drives, it returns an empty list.
-        :rtype: list
-        """
-        drives=self.LTM_cache.get("Drive", None)
-        goals=self.LTM_cache.get("Goal", None)
-        if drives:
-            drives_list=list(drives.keys())
-            for goal in goals:
-                neighbors=goals[goal]["neighbors"]
-                for neighbor in neighbors:
-                    if neighbor["name"] in drives_list:
-                        drives_list.remove(neighbor["name"])
-            return drives_list
-        else:
-            return []
-
-        
-
-    def get_current_world_model(self):
-        """
-        This method selects the world model with the highest activation in the LTM cache.
-
-        :return: World model with highest activation.
-        :rtype: str
-        """
-        WM, WM_activations = self.get_max_activation_node("WorldModel")
-        self.get_logger().info(f"Selecting world model with highest activation: {WM} ({WM_activations[WM]})")
-
-        return WM
-    
-    def get_purposes(self, ltm_cache):
-        """
-        This method retrieves all active purposes from the LTM cache.
-
-        :param ltm_cache: LTM cache containing the nodes and their data.
-        :type ltm_cache: dict
-        :return: List of active purposes.
-        :rtype: list
-        """
-        purposes = self.get_all_active_nodes("RobotPurpose", ltm_cache)
-
-        self.get_logger().info(f"Active Purposes: {purposes}")
-                    
-        return purposes
-    
-    def get_purpose_satisfaction(self, purpose_list, timestamp):
-        """
-        This method retrieves the satisfaction of each purpose in the purpose_list.
-
-        :param purpose_list: List of purposes.
-        :type purpose_list: list
-        :param timestamp: Timestamp to be used for the request.
-        :type timestamp: rclpy.time.Time
-        :return: Dictionary with purpose names as keys and their satisfaction status as values.
-        :rtype: dict
-        """
-        self.get_logger().info("Reading satisfaction...")
-        satisfaction = {}
-        response=IsSatisfied.Response()
-        for purpose in purpose_list:
-            service_name = "robot_purpose/" + str(purpose) + "/get_satisfaction"
-            if service_name not in self.node_clients:
-                self.node_clients[service_name] = ServiceClient(IsSatisfied, service_name)
-            while not response.updated:
-                response = self.node_clients[service_name].send_request(
-                    timestamp=timestamp.to_msg()
-                )
-            satisfaction[purpose] = dict(satisfied=response.satisfied, purpose_type=response.purpose_type, terminal=response.terminal)
-            response.updated = False
-
-        self.get_logger().info(f"Satisfaction list: {satisfaction}")
-
-        return satisfaction
-
-    def get_max_activation_node(self, node_type):
-        """
-        This method retrieves the node with the maximum activation of a given type from the LTM cache.
-
-        :param node_type:  Type of the node to be selected (e.g., "WorldModel", "Goal", etc.).
-        :type node_type: str
-        :return: Tuple containing the name of the node with the maximum activation and a dictionary with all activations of that type.
-        :rtype: tuple
-        """
-        node_activations = {}
-        for node, data in self.LTM_cache[node_type].items():
-            node_activations[node] = data["activation"]
-        self.get_logger().info(f"Selecting most activated {node_type} - Activations: {node_activations}")
-        selected = max(zip(node_activations.values(), node_activations.keys()))[1]
-        return selected, node_activations
-    
-    def get_node_activations_by_type(self, node_type, ltm_cache):
-        """
-        This method retrieves the activations of all nodes of a given type from the LTM cache.
-
-        :param node_type: Type of the nodes to be selected (e.g., "WorldModel", "Goal", etc.).
-        :type node_type: str
-        :param ltm_cache: LTM cache containing the nodes and their data.
-        :type ltm_cache: dict
-        :return: Dictionary with node names as keys and their activations as values, sorted by activation.
-        :rtype: dict
-        """
-        act_dict={}
-        nodes=ltm_cache[node_type].keys()
-        for node in nodes:
-            act_dict[node]=ltm_cache[node_type][node]["activation"]
-        #Sorts the dictionary by activation from more activated to less activated
-        act_dict = {k: v for k, v in sorted(act_dict.items(), key=lambda item: item[1], reverse=True)}
-        return act_dict
-    
-    def get_node_activations_by_list(self, node_list, ltm_cache):
-        """
-        This method retrieves the activations of a list of nodes from the LTM cache.
-
-        :param node_list: List of node names to retrieve activations for.
-        :type node_list: list
-        :param ltm_cache: LTM cache containing the nodes and their data.
-        :type ltm_cache: dict
-        :return: Dictionary with node names as keys and their activations as values, sorted by activation.
-        :rtype: dicts
-        """
-        act_dict={}
-        for node in node_list:
-            act_dict[node]=self.get_node_data(node, ltm_cache)["activation"]
-        #Sorts the dictionary by activation from more activated to less activated
-        act_dict = {k: v for k, v in sorted(act_dict.items(), key=lambda item: item[1], reverse=True)}
-        return act_dict
-
-    def get_all_active_nodes(self, node_type, ltm_cache):
-        """
-        This method retrieves all active nodes of a given type from the LTM cache.
-
-        :param node_type: Type of the nodes to be selected (e.g., "WorldModel", "Goal", etc.).
-        :type node_type: str
-        :param ltm_cache: LTM cache containing the nodes and their data.
-        :type ltm_cache: dict
-        :return: List of active nodes of the specified type.
-        :rtype: list
-        """
-        nodes = [name for name in ltm_cache[node_type] if ltm_cache[node_type][name]["activation"] > self.activation_threshold]
-        return nodes
-    
-    def get_node_data(self, node_name, ltm_cache):
-        """
-        This method retrieves the data of a node from the LTM cache.
-
-        :param node_name: Name of the node to retrieve data for.
-        :type node_name: str
-        :param ltm_cache: LTM cache containing the nodes and their data.
-        :type ltm_cache: dict
-        :return: Data of the node as a dictionary.
-        :rtype: dict
-        """
-        return next((nodes_dict[node_name] for nodes_dict in ltm_cache.values() if node_name in nodes_dict))
-
->>>>>>> 4ead2ddd
     def update_ltm(self, stm:Episode):
         """
         This method updates the LTM with the perception changes, policy executed and reward obtained.
@@ -768,24 +483,13 @@
             current_world = self.current_world if self.current_world else "None"
             if getattr(self, "world_reset_client", None):
                 self.get_logger().info("Requesting world reset service...")
-<<<<<<< HEAD
                 self.world_reset_client.send_request(iteration=self.iteration, world=current_world)
-            else:
-                self.get_logger().info("Asking for a world reset...")
-                msg = ControlMsg()
-                msg.command = "reset_world"
-                msg.world = current_world
-                msg.iteration = self.iteration
-                self.control_publisher.publish(msg)
-=======
-                self.world_reset_client.send_request(iteration=self.iteration, world=self.current_world)
             self.get_logger().info("Asking for a world reset...")
             msg = ControlMsg()
             msg.command = "reset_world"
-            msg.world = self.current_world
+            msg.world = current_world
             msg.iteration = self.iteration
             self.control_publisher.publish(msg)
->>>>>>> 4ead2ddd
         return changed
     
     def world_finished(self):
